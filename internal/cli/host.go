// SPDX-FileCopyrightText: (C) 2025 Intel Corporation
// SPDX-License-Identifier: Apache-2.0

package cli

import (
	"context"
	"errors"
	"fmt"
	"io"
	"net/http"
	"os"
	"path/filepath"
	"regexp"
	"strings"
	"time"

	u "github.com/google/uuid"
	e "github.com/open-edge-platform/cli/internal/errors"
	"github.com/open-edge-platform/cli/internal/files"
	"github.com/open-edge-platform/cli/internal/types"
	"github.com/open-edge-platform/cli/internal/validator"
	"github.com/open-edge-platform/cli/pkg/auth"
	"github.com/open-edge-platform/cli/pkg/rest/infra"
	"github.com/spf13/cobra"
	"github.com/spf13/viper"
)

const listHostExamples = `# List all hosts
orch-cli list host --project some-project

# List hosts using a predefined filter (options: provisioned, onboarded, registered, "not connected", deauthorized) 
orch-cli list host --project some-project --filter provisioned

# List hosts using a custom filter (see: https://google.aip.dev/160 and API spec @ https://github.com/open-edge-platform/orch-utils/blob/main/tenancy-api-mapping/openapispecs/generated/amc-infra-core-edge-infrastructure-manager-openapi-all.yaml )
orch-cli list host --project some-project --filter "serialNumber='123456789'"

# List hosts in a specific site using site ID (--site flag will take precedence over --region flag)
orch-cli list host --project some-project --site site-c69a3c81

# List hosts in a specific region using region ID (--site flag will take precedence over --region flag)
orch-cli list host --project some-project --region region-1234abcd

# List hosts with a specific workload using workload name
orch-cli list host --project some-project --workload cluster-sn000320
<<<<<<< HEAD

# List hosts without a workload using NotAssigned argument
orch-cli list host --project some-project --workload NotAssigned
=======
>>>>>>> 57a0062f
`

const getHostExamples = `# Get detailed information about specific host using the host Resource ID
orch-cli get host host-1234abcd --project some-project`

const createHostExamples = `# Provision a host or a number of hosts from a CSV file

# Generate CSV input file using the --generate-csv flag - the output will be a base test.csv file.
orch-cli create host --project some-project --generate-csv

# Sample input csv file hosts.csv

Serial - Serial Number of the machine - mandatory field
UUID - UUID of the machine - mandatory field
OSProfile - OS Profile to be used for provisioning of the host - name of the profile or it's resource ID - mandatory field
Site - The resource ID of the site to which the host will be provisioned - mandatory field
Secure - Optional security feature to configure for the host - must be supported by OS Profile if enabled
Remote User - Optional remote user name or resource ID to configure for the host
Metadata - Optional metadata to configure for the host
AMTEnable - Optional AMT feature to be configured for the host
CloudInitMeta - Optional Cloud Init Metadata to be configured for the host
K8sClusterTemplate - Optional Cluster template to be used for K8s deployment on the host

Serial,UUID,OSProfile,Site,Secure,RemoteUser,Metadata,AMTEnable,CloudInitMeta,K8sClusterTemplate,Error - do not fill
2500JF3,4c4c4544-2046-5310-8052-cac04f515233,ubuntu-22.04-lts-generic,site-c69a3c81,,localaccount-4c2c5f5a
1500JF3,1c4c4544-2046-5310-8052-cac04f515233,ubuntu-22.04-lts-generic-ext,site-c69a3c81,false,,key1=value1&key2=value2
15002F3,1c4c4544-2046-5310-8052-cac04f512233,ubuntu-22.04-lts-generic-ext,site-c69a3c81,false,,key1=value2&key3=value4

# --dry-run allows for verification of the validity of the input csv file without creating hosts
orch-cli create host --project some-project --import-from-csv test.csv --dry-run

# Create hosts - --import-from-csv is a mandatory flag pointing to the input file. Successfully provisioned host indicated by output - errors provided in output file
orch-cli create host --project some-project --import-from-csv test.csv

# Optional flag ovverides - the flag will override all instances of an attribute inside the CSV file

--remote-user - name or id of a SSH user
--site - site ID
--secure - true or false - security feature configuration
--os-profile - name or ID of the OS profile
--metadata - key value paired metatada separated by &, must be put in quotes.

# Create hosts from CSV and override provided values
/orch-cli create host --project some-project --import-from-csv test.csv --os-profile ubuntu-22.04-lts-generic-ext --secure false --site site-7ca0a77c --remote-user user --metadata "key7=val7key3=val3"
`

const deleteHostExamples = `#Delete a host using it's host Resource ID
orch-cli delete host host-1234abcd  --project itep`

const deauthorizeHostExamples = `#Deauthorize the host and it's access to Edge Orchestrator using the host Resource ID
orch-cli deauthorize host host-1234abcd  --project itep`

var hostHeaderGet = "\nDetailed Host Information\n"
var filename = "test.csv"

const kVSize = 2

type ResponseCache struct {
	OSProfileCache map[string]infra.OperatingSystemResource
	SiteCache      map[string]infra.Site
	LACache        map[string]infra.LocalAccount
	HostCache      map[string]infra.Host
}

type MetadataItem = struct {
	Key   string `json:"key"`
	Value string `json:"value"`
}

func filterHelper(f string) *string {
	if f != "" {
		switch f {
		case "onboarded":
			f = "hostStatus='onboarded'"
		case "registered":
			f = "hostStatus='registered'"
		case "provisioned":
			f = "hostStatus='provisioned'"
		case "deauthorized":
			f = "hostStatus='invalidated'"
		case "not connected":
			f = "hostStatus=''"
		case "error":
			f = "hostStatus='error'"
		default:
		}
		return &f
	}
	return nil

}

func filterSitesHelper(s string) (*string, error) {
	if s != "" {
		re := regexp.MustCompile(`^site-[a-zA-Z0-9]{8}$`)
		if !re.MatchString(s) {
			return nil, fmt.Errorf("invalid site id %s --site expects site-abcd1234 format", s)
		}
		return &s, nil
	}
	return nil, nil
}

func filterRegionsHelper(r string) (*string, error) {
	if r != "" {
		re := regexp.MustCompile(`^region-[a-zA-Z0-9]{8}$`)
		if !re.MatchString(r) {
			return nil, fmt.Errorf("invalid region id %s --region expects region-abcd1234 format", r)
		}
		return &r, nil
	}
	return nil, nil
}

// Prints Host list in tabular format
func printHosts(writer io.Writer, hosts *[]infra.Host, verbose bool) {
	if verbose {
		fmt.Fprintf(writer, "\n%s\t%s\t%s\t%s\t%s\t%s\t%s\t%s\t%s\t%s\t%s\t%s\t%s\n", "Resource ID", "Name", "Host Status",
			"Serial Number", "Operating System", "Site ID", "Site Name", "Workload", "Host ID", "UUID", "Processor", "Available Update", "Trusted Compute")
	} else {
		var shortHeader = fmt.Sprintf("\n%s\t%s\t%s\t%s\t%s\t%s\t%s\t%s", "Resource ID", "Name", "Host Status", "Serial Number", "Operating System", "Site ID", "Site Name", "Workload")
		fmt.Fprintf(writer, "%s\n", shortHeader)
	}
	for _, h := range *hosts {
		//TODO clean this up
		os, workload, site, siteName := "Not provisioned", "Not assigned", "Not provisioned", "Not provisioned"
		host := "Not connected"

		if h.Instance != nil {
			if h.Instance.CurrentOs != nil && h.Instance.CurrentOs.Name != nil {
				os = toJSON(h.Instance.CurrentOs.Name)
			}
			if h.Instance.WorkloadMembers != nil {
				workload = toJSON((*h.Instance.WorkloadMembers)[0].Workload.Name)
			}
		}
		if h.SiteId != nil {
			site = toJSON(h.SiteId)
		}

		if h.Site != nil && h.Site.Name != nil {
			siteName = toJSON(h.Site.Name)
		}

		if *h.HostStatus != "" {
			host = *h.HostStatus
		}
		if !verbose {
			fmt.Fprintf(writer, "%s\t%s\t%s\t%v\t%v\t%v\t%v\t%v\n", *h.ResourceId, h.Name, host, *h.SerialNumber, os, site, siteName, workload)
		} else {
			avupdt := "No update"
			tcomp := "Not compatible"

			//TODO
			//if h.CurrentOs != h.desiredOS avupdt is available
			//if tcomp is set then reflect

			fmt.Fprintf(writer, "%s\t%s\t%s\t%v\t%v\t%v\t%v\t%v\t%v\t%v\t%v\t%v\t%v\n", *h.ResourceId, h.Name, host, *h.SerialNumber,
				os, site, siteName, workload, h.Name, h.Uuid, *h.CpuModel, avupdt, tcomp)
		}
	}
}

func printHost(writer io.Writer, host *infra.Host) {

	updatestatus := ""
	hoststatus := "Not connected"
	currentOS := ""
	osprofile := ""

	//TODO Build out the host information
	if host != nil && host.Instance != nil && host.Instance.UpdateStatus != nil {
		updatestatus = toJSON(host.Instance.UpdateStatus)
	}

	if host != nil && host.Instance != nil && host.Instance.CurrentOs.Name != nil {
		currentOS = toJSON(host.Instance.CurrentOs.Name)
	}

	if host != nil && host.Instance != nil && host.Instance.Os.Name != nil {
		osprofile = toJSON(host.Instance.Os.Name)
	}

	if *host.HostStatus != "" {
		hoststatus = *host.HostStatus
	}

	_, _ = fmt.Fprintf(writer, "Host Info: \n\n")
	_, _ = fmt.Fprintf(writer, "-\tHost Resurce ID:\t %s\n", *host.ResourceId)
	_, _ = fmt.Fprintf(writer, "-\tName:\t %s\n", host.Name)
	_, _ = fmt.Fprintf(writer, "-\tOS Profile:\t %v\n\n", osprofile)

	_, _ = fmt.Fprintf(writer, "Status details: \n\n")
	_, _ = fmt.Fprintf(writer, "-\tHost Status:\t %s\n", hoststatus)
	_, _ = fmt.Fprintf(writer, "-\tUpdate Status:\t %s\n\n", updatestatus)

	_, _ = fmt.Fprintf(writer, "Specification: \n\n")
	_, _ = fmt.Fprintf(writer, "-\tSerial Number:\t %s\n", *host.SerialNumber)
	_, _ = fmt.Fprintf(writer, "-\tUUID:\t %s\n", host.Uuid)
	_, _ = fmt.Fprintf(writer, "-\tOS:\t %v\n", currentOS)
	_, _ = fmt.Fprintf(writer, "-\tBIOS Vendor:\t %v\n", *host.BiosVendor)
	_, _ = fmt.Fprintf(writer, "-\tProduct Name:\t %v\n\n", *host.ProductName)

	_, _ = fmt.Fprintf(writer, "CPU Info: \n\n")
	_, _ = fmt.Fprintf(writer, "-\tCPU Model:\t %v\n", *host.CpuModel)
	_, _ = fmt.Fprintf(writer, "-\tCPU Cores:\t %v\n", *host.CpuCores)
	_, _ = fmt.Fprintf(writer, "-\tCPU Architecture:\t %v\n", *host.CpuArchitecture)
	_, _ = fmt.Fprintf(writer, "-\tCPU Threads:\t %v\n", *host.CpuThreads)
	_, _ = fmt.Fprintf(writer, "-\tCPU Sockets:\t %v\n\n", *host.CpuSockets)

}

// Helper function to verify that the input file exists and is of right format
func verifyCSVInput(path string) error {

	if _, err := os.Stat(path); os.IsNotExist(err) {
		return fmt.Errorf("file does not exist: %s", path)
	}

	ext := strings.ToLower(filepath.Ext(path))
	if ext != ".csv" {
		return errors.New("host import input file must be a CSV file")
	}

	return nil
}

func generateCSV(filename string) error {
	// The CSV generation logic
	fmt.Printf("Generating empty CSV template file: %s\n", filename)
	return files.CreateFile(filename)
}

// Runs the registration workflow
func doRegister(ctx context.Context, hClient *infra.ClientWithResponses, projectName string,
	rIn types.HostRecord, respCache ResponseCache, globalAttr *types.HostRecord, erringRecords *[]types.HostRecord) {

	// get the required fields from the record
	sNo := rIn.Serial
	uuid := rIn.UUID
	// predefine other fields
	hostName := ""
	hostID := ""
	autonboard := true

	rOut, err := sanitizeProvisioningFields(ctx, hClient, projectName, rIn, respCache, globalAttr, erringRecords)
	if err != nil {
		return
	}

	hostID, err = registerHost(ctx, hClient, respCache, projectName, hostName, sNo, uuid, autonboard)
	if err != nil {
		rIn.Error = err.Error()
		*erringRecords = append(*erringRecords, rIn)
		return
	}

	err = createInstance(ctx, hClient, respCache, projectName, hostID, rOut, rIn, globalAttr)
	if err != nil {
		rIn.Error = err.Error()
		*erringRecords = append(*erringRecords, rIn)
		return
	}

	err = allocateHostToSiteAndAddMetadata(ctx, hClient, projectName, hostID, rOut)
	if err != nil {
		rIn.Error = err.Error()
		*erringRecords = append(*erringRecords, rIn)
		return
	}

	// Print host_id from response if successful
	fmt.Printf("✔ Host Serial number : %s  UUID : %s registered. Name : %s\n", sNo, uuid, hostID)
}

// Decodes the provided metadata from input string
func decodeMetadata(metadata string) (*infra.Metadata, error) {
	metadataList := make(infra.Metadata, 0)
	if metadata == "" {
		return &metadataList, nil
	}
	metadataPairs := strings.Split(metadata, "&")
	for _, pair := range metadataPairs {
		kv := strings.Split(pair, "=")
		if len(kv) != kVSize {
			return &metadataList, e.NewCustomError(e.ErrInvalidMetadata)
		}
		mItem := MetadataItem{
			Key:   kv[0],
			Value: kv[1],
		}
		metadataList = append(metadataList, mItem)
	}
	return &metadataList, nil
}

func resolveSecure(recordSecure, globalSecure types.RecordSecure) types.RecordSecure {
	if globalSecure != recordSecure && globalSecure != types.SecureUnspecified {
		return globalSecure
	}
	return recordSecure
}

// Sanitize filelds, convert named resources to resource IDs
func sanitizeProvisioningFields(ctx context.Context, hClient *infra.ClientWithResponses, projectName string, record types.HostRecord,
	respCache ResponseCache, globalAttr *types.HostRecord, erringRecords *[]types.HostRecord) (*types.HostRecord, error) {

	isSecure := resolveSecure(record.Secure, globalAttr.Secure)

	osProfileID, err := resolveOSProfile(ctx, hClient, projectName, record.OSProfile, globalAttr.OSProfile, record, respCache, erringRecords)
	if err != nil {
		return nil, err
	}

	if valErr := validateSecurityFeature(record.OSProfile, globalAttr.OSProfile, isSecure, record, respCache, erringRecords); valErr != nil {
		return nil, valErr
	}

	siteID, err := resolveSite(ctx, hClient, projectName, record.Site, globalAttr.Site, record, respCache, erringRecords)
	if err != nil {
		return nil, err
	}

	laID, err := resolveRemoteUser(ctx, hClient, projectName, record.RemoteUser, globalAttr.RemoteUser, record, respCache, erringRecords)
	if err != nil {
		return nil, err
	}

	metadataToUse := resolveMetadata(record.Metadata, globalAttr.Metadata)

	//TODO implement AMT check - will there be a check if a host is capable of AMT
	// valErr = validateAMT(ctx, hClient, projectName, record.AMTEnable, record, respCache, erringRecords)
	// if err != nil {
	// 	return nil, valErr
	// }

	//TODO implement cloud Init check
	// cloudInitID, err := resolveCloudInit(ctx, hClient, projectName, record.CloudInitMeta, record, respCache, erringRecords)
	// if err != nil {
	// 	return nil, err
	// }

	//TODO implement check for K8s Cluster template
	// K8sTmplID, err := resolveCloudInit(ctx, hClient, projectName, record., record.K8sClusterTemplate, respCache, erringRecords)
	// if err != nil {
	// 	return nil, err
	// }

	return &types.HostRecord{
		OSProfile:  osProfileID,
		RemoteUser: laID,
		Site:       siteID,
		Secure:     isSecure,
		UUID:       record.UUID,
		Serial:     record.Serial,
		Metadata:   metadataToUse,
		//AMTEnable:  isAMT,
		//CloudInitMeta: cloudInitID,
		//K8sClusterTemplate: K8sTmplID,
	}, nil
}

// Ensures that OS profile exists
func resolveOSProfile(ctx context.Context, hClient *infra.ClientWithResponses, projectName string, recordOSProfile string,
	globalOSProfile string, record types.HostRecord, respCache ResponseCache, erringRecords *[]types.HostRecord,
) (string, error) {

	osProfile := recordOSProfile

	if globalOSProfile != "" {
		osProfile = globalOSProfile
	}

	if osProfile == "" {
		record.Error = e.NewCustomError(e.ErrInvalidOSProfile).Error()
		*erringRecords = append(*erringRecords, record)
		return "", e.NewCustomError(e.ErrInvalidOSProfile)
	}

	if osResource, ok := respCache.OSProfileCache[osProfile]; ok {
		return *osResource.ResourceId, nil
	}

	ospfilter := fmt.Sprintf("profileName='%s' OR resourceId='%s'", osProfile, osProfile)
	resp, err := hClient.GetV1ProjectsProjectNameComputeOsWithResponse(ctx, projectName,
		&infra.GetV1ProjectsProjectNameComputeOsParams{
			Filter: &ospfilter,
		}, auth.AddAuthHeader)
	if err != nil {
		record.Error = err.Error()
		*erringRecords = append(*erringRecords, record)
		return "", err
	}
	if resp.JSON200.OperatingSystemResources != nil {
		osResources := *resp.JSON200.OperatingSystemResources
		if len(osResources) > 0 {
			respCache.OSProfileCache[osProfile] = osResources[len(osResources)-1]
			return *osResources[len(osResources)-1].ResourceId, nil
		}
	}
	record.Error = "OS Profile not found"
	*erringRecords = append(*erringRecords, record)
	return "", errors.New(record.Error)
}

// Checks input security feature vs what is capable by host
func validateSecurityFeature(osProfileID string, globalOSProfile string, isSecure types.RecordSecure,
	record types.HostRecord, respCache ResponseCache, erringRecords *[]types.HostRecord,
) error {
	if globalOSProfile != "" {
		osProfileID = globalOSProfile
	}

	osProfile, ok := respCache.OSProfileCache[osProfileID]
	if !ok || (*osProfile.SecurityFeature != infra.SECURITYFEATURESECUREBOOTANDFULLDISKENCRYPTION && isSecure == types.SecureTrue) {
		record.Error = e.NewCustomError(e.ErrOSSecurityMismatch).Error()
		*erringRecords = append(*erringRecords, record)
		return e.NewCustomError(e.ErrOSSecurityMismatch)
	}
	return nil
}

// Validates the format of OS Profile ID
func validateOSProfile(osProfileID string) error {
	osRe := regexp.MustCompile(validator.OSPIDPATTERN)
	if !osRe.MatchString(osProfileID) {
		return e.NewCustomError(e.ErrInvalidOSProfile)
	}
	return nil
}

// Checks if site is valid and exists
func resolveSite(ctx context.Context, hClient *infra.ClientWithResponses, projectName string, recordSite string,
	globalSite string, record types.HostRecord, respCache ResponseCache, erringRecords *[]types.HostRecord,
) (string, error) {

	siteToQuery := recordSite

	if globalSite != "" {
		siteToQuery = globalSite
	}

	if siteToQuery == "" {
		record.Error = e.NewCustomError(e.ErrInvalidSite).Error()
		*erringRecords = append(*erringRecords, record)
		return "", e.NewCustomError(e.ErrInvalidSite)
	}

	if siteResource, ok := respCache.SiteCache[siteToQuery]; ok {
		return *siteResource.ResourceId, nil
	}

	resp, err := hClient.GetV1ProjectsProjectNameRegionsRegionIDSitesSiteIDWithResponse(ctx, projectName, "regionID", siteToQuery, auth.AddAuthHeader)
	if err != nil {
		record.Error = err.Error()
		*erringRecords = append(*erringRecords, record)
		return "", err
	}

	err = checkResponse(resp.HTTPResponse, "Error Site not found")
	if err != nil {
		record.Error = err.Error()
		*erringRecords = append(*erringRecords, record)
		return "", err
	}

	respCache.SiteCache[siteToQuery] = *resp.JSON200
	return *resp.JSON200.ResourceId, nil
}

// Cecks if remote user is valid and exists
func resolveRemoteUser(ctx context.Context, hClient *infra.ClientWithResponses, projectName string, recordRemoteUser string,
	globalRemoteUser string, record types.HostRecord, respCache ResponseCache, erringRecords *[]types.HostRecord,
) (string, error) {

	remoteUserToQuery := recordRemoteUser

	if globalRemoteUser != "" {
		remoteUserToQuery = globalRemoteUser
	}

	if remoteUserToQuery == "" {
		return "", nil
	}

	if lAResource, ok := respCache.LACache[remoteUserToQuery]; ok {
		return *lAResource.ResourceId, nil
	}

	lafilter := fmt.Sprintf("username='%s' OR resourceId='%s'", remoteUserToQuery, remoteUserToQuery)
	resp, err := hClient.GetV1ProjectsProjectNameLocalAccountsWithResponse(ctx, projectName,
		&infra.GetV1ProjectsProjectNameLocalAccountsParams{
			Filter: &lafilter,
		}, auth.AddAuthHeader)
	if err != nil {
		record.Error = err.Error()
		*erringRecords = append(*erringRecords, record)
		return "", err
	}
	if resp.JSON200.LocalAccounts != nil {
		localAccounts := *resp.JSON200.LocalAccounts
		if len(localAccounts) > 0 {
			respCache.LACache[remoteUserToQuery] = localAccounts[len(localAccounts)-1]
			return *localAccounts[len(localAccounts)-1].ResourceId, nil
		}
	}
	record.Error = "Remote User not found"
	*erringRecords = append(*erringRecords, record)
	return "", errors.New(record.Error)
}

func resolveMetadata(recordMetadata, globalMetadata string) string {
	if globalMetadata != "" {
		return globalMetadata
	}
	return recordMetadata
}

func getDeauthorizeCommand() *cobra.Command {
	cmd := &cobra.Command{
		Use:               "deauthorize",
		Args:              cobra.MinimumNArgs(1),
		Short:             "Deauthorize host",
		PersistentPreRunE: auth.CheckAuth,
	}

	cmd.AddCommand(
		getDeauthorizeHostCommand(),
	)
	return cmd
}

func getListHostCommand() *cobra.Command {
	cmd := &cobra.Command{
		Use:     "host [flags]",
		Short:   "Lists all hosts",
		Example: listHostExamples,
		RunE:    runListHostCommand,
	}

	// Local persistent flags
	cmd.PersistentFlags().StringP("filter", "f", viper.GetString("filter"), "Optional filter provided as part of host list command\nUsage:\n\tCustom filter: --filter \"<custom filter>\" ie. --filter \"osType=OS_TYPE_IMMUTABLE\" see https://google.aip.dev/160 and API spec. \n\tPredefined filters: --filter provisioned/onboarded/registered/nor connected/deauthorized")
	cmd.PersistentFlags().StringP("site", "s", viper.GetString("site"), "Optional filter provided as part of host list to filter hosts by site")
	cmd.PersistentFlags().StringP("region", "r", viper.GetString("region"), "Optional filter provided as part of host list to filter hosts by region")
	cmd.PersistentFlags().StringP("workload", "w", viper.GetString("workload"), "Optional filter provided as part of host list to filter hosts by workload")
	return cmd
}

func getGetHostCommand() *cobra.Command {
	cmd := &cobra.Command{
		Use:     "host <resourceID> [flags]",
		Short:   "Gets a host",
		Example: getHostExamples,
		Args:    cobra.ExactArgs(1),
		RunE:    runGetHostCommand,
	}
	return cmd
}

func getCreateHostCommand() *cobra.Command {
	cmd := &cobra.Command{
		Use:     "host --import-from-csv]",
		Short:   "Provisions a host or hosts",
		Example: createHostExamples,
		RunE:    runCreateHostCommand,
	}

	// Local persistent flags
	cmd.PersistentFlags().StringP("import-from-csv", "i", viper.GetString("import-from-csv"), "CSV file containing information about to be provisioned hosts")
	cmd.PersistentFlags().BoolP("dry-run", "d", viper.GetBool("dry-run"), "Verify the validity of input CSV file")
	cmd.PersistentFlags().StringP("generate-csv", "g", viper.GetString("generate-csv"), "Generates a template CSV file for host import")
	cmd.PersistentFlags().Lookup("generate-csv").NoOptDefVal = filename
	// Overrides
	cmd.PersistentFlags().StringP("os-profile", "o", viper.GetString("os-profile"), "Override the OSProfile provided in CSV file for all hosts")
	cmd.PersistentFlags().StringP("site", "s", viper.GetString("site"), "Override the site provided in CSV file for all hosts")
	cmd.PersistentFlags().StringP("metadata", "m", viper.GetString("metadata"), "Override the metadata provided in CSV file for all hosts")
	cmd.PersistentFlags().StringP("remote-user", "r", viper.GetString("remote-user"), "Override the metadata provided in CSV file for all hosts")
	//cmd.PersistentFlags().StringP("cluster-template", "c", viper.GetString("cluster-template"), "Override the cluster template provided in CSV file for all hosts")
	//cmd.PersistentFlags().StringP("cloud-init", "i", viper.GetString("cloud-init"), "Override the cloud init metadata provided in CSV file for all hosts")
	cmd.PersistentFlags().StringP("secure", "x", viper.GetString("secure"), "Override the security feature configuration provided in CSV file for all hosts")
	//cmd.PersistentFlags().BoolP("amt", "a", viper.GetBool("amt"), "Override the AMT feature configuration provided in CSV file for all hosts")

	return cmd
}

func getDeleteHostCommand() *cobra.Command {
	cmd := &cobra.Command{
		Use:     "host <resourceID> [flags]",
		Short:   "Deletes a host and associated instance",
		Example: deleteHostExamples,
		Args:    cobra.ExactArgs(1),
		RunE:    runDeleteHostCommand,
	}
	return cmd
}

func getDeauthorizeHostCommand() *cobra.Command {
	cmd := &cobra.Command{
		Use:     "host <resourceID> [flags]",
		Short:   "Deauthorizes a host",
		Example: deauthorizeHostExamples,
		Args:    cobra.ExactArgs(1),
		RunE:    runDeauthorizeHostCommand,
	}
	return cmd
}

// Lists all Hosts - retrieves all hosts and displays selected information in tabular format
func runListHostCommand(cmd *cobra.Command, _ []string) error {

	workload, _ := cmd.Flags().GetString("workload")
	filtflag, _ := cmd.Flags().GetString("filter")
	filter := filterHelper(filtflag)

	siteFlag, _ := cmd.Flags().GetString("site")
	site, err := filterSitesHelper(siteFlag)
	if err != nil {
		return err
	}

	regFlag, _ := cmd.Flags().GetString("region")
	region, err := filterRegionsHelper(regFlag)
	if err != nil {
		return err
	}

	if siteFlag != "" && regFlag != "" {
		fmt.Printf("--region flag ignored, using --site as it is more precise")
	}

	writer, verbose := getOutputContext(cmd)

	ctx, hostClient, projectName, err := getInfraServiceContext(cmd)
	if err != nil {
		return err
	}

	//If all host for a given region are quereied, sites need to be found first
	if siteFlag == "" && regFlag != "" {

		regFilter := fmt.Sprintf("region.resource_id='%s' OR region.parent_region.resource_id='%s' OR region.parent_region.parent_region.resource_id='%s' OR region.parent_region.parent_region.parent_region.resource_id='%s'", regFlag, regFlag, regFlag, regFlag)

		cresp, err := hostClient.GetV1ProjectsProjectNameRegionsRegionIDSitesWithResponse(ctx, projectName, *region,
			&infra.GetV1ProjectsProjectNameRegionsRegionIDSitesParams{
				Filter: &regFilter,
			}, auth.AddAuthHeader)
		if err != nil {
			return processError(err)
		}

		//create site filter
		siteFilter := ""
		if *cresp.JSON200.TotalElements != 0 {
			for i, s := range *cresp.JSON200.Sites {
				if i == 0 {
					siteFilter = fmt.Sprintf("site.resourceId='%s'", *s.ResourceId)
				} else {
					siteFilter = fmt.Sprintf("%s OR site.resourceId='%s'", siteFilter, *s.ResourceId)
				}
			}
		} else {
			return errors.New("no site was found in provided region")
		}

		//if additional filter exists add sites to that filter if not replace empty filter with sites
		if filtflag != "" {
			*filter = fmt.Sprintf("%s AND (%s)", *filter, siteFilter)
		} else {
			filter = &siteFilter
		}
	}

	pageSize := 20
	hosts := make([]infra.Host, 0)
	for offset := 0; ; offset += pageSize {
		resp, err := hostClient.GetV1ProjectsProjectNameComputeHostsWithResponse(ctx, projectName,
			&infra.GetV1ProjectsProjectNameComputeHostsParams{
				Filter:   filter,
				SiteID:   site,
				PageSize: &pageSize,
				Offset:   &offset,
			}, auth.AddAuthHeader)
		if err != nil {
			return processError(err)
		}

		if err := checkResponse(resp.HTTPResponse, "error while retrieving hosts"); err != nil {
			return err
		}
		hosts = append(hosts, *resp.JSON200.Hosts...)
		if !*resp.JSON200.HasNext {
			break // No more hosts to process
		}
	}

	// Get instances in order to map additional host details
	instances := make([]infra.Instance, 0)
	for offset := 0; ; offset += pageSize {
		iresp, err := hostClient.GetV1ProjectsProjectNameComputeInstancesWithResponse(ctx, projectName,
			&infra.GetV1ProjectsProjectNameComputeInstancesParams{
				PageSize: &pageSize,
				Offset:   &offset,
			}, auth.AddAuthHeader)
		if err != nil {
			return processError(err)
		}
		if err := checkResponse(iresp.HTTPResponse, "error while retrieving instance"); err != nil {
			return err
		}
		instances = append(instances, *iresp.JSON200.Instances...)
		if !*iresp.JSON200.HasNext {
			break // No more instances to process
		}
	}
	matchedHosts := make([]infra.Host, 0)
<<<<<<< HEAD
	notMatchedHosts := make([]infra.Host, 0)
=======
>>>>>>> 57a0062f

	//Map workloads to hosts
	for _, host := range hosts {
		for _, instance := range instances {
			if instance.WorkloadMembers != nil && *instance.InstanceID == *host.Instance.InstanceID {
				host.Instance.WorkloadMembers = instance.WorkloadMembers
				if workload != "" {
					if *(*host.Instance.WorkloadMembers)[0].Workload.Name == workload {
						matchedHosts = append(matchedHosts, host)
					}
				}
				break
			}
		}
<<<<<<< HEAD
		if workload == "NotAssigned" {
			if host.Instance.WorkloadMembers == nil {
				notMatchedHosts = append(notMatchedHosts, host)
			}
		}
=======
>>>>>>> 57a0062f
	}

	if workload != "" {
		hosts = matchedHosts
	}
<<<<<<< HEAD
	if workload == "NotAssigned" {
		hosts = notMatchedHosts
	}
=======
>>>>>>> 57a0062f

	printHosts(writer, &hosts, verbose)
	if verbose {
		if filter != nil {
			fmt.Fprintf(writer, "\nTotal Hosts (filter: %v): %d\n", *filter, len(hosts))
		} else {
			fmt.Fprintf(writer, "\nTotal Hosts: %d\n", len(hosts))
		}
	}
	return writer.Flush()
}

// Gets specific Host - retrieves a host using resource ID and displays detailed information
func runGetHostCommand(cmd *cobra.Command, args []string) error {

	hostID := args[0]
	writer, verbose := getOutputContext(cmd)
	ctx, hostClient, projectName, err := getInfraServiceContext(cmd)
	if err != nil {
		return err
	}

	resp, err := hostClient.GetV1ProjectsProjectNameComputeHostsHostIDWithResponse(ctx, projectName,
		hostID, auth.AddAuthHeader)
	if err != nil {
		return processError(err)
	}

	if proceed, err := processResponse(resp.HTTPResponse, resp.Body, writer, verbose,
		hostHeaderGet, "error getting Host"); !proceed {
		return err
	}

	printHost(writer, resp.JSON200)
	return writer.Flush()
}

// Lists all Hosts - retrieves all hosts and displays selected information in tabular format
func runCreateHostCommand(cmd *cobra.Command, _ []string) error {

	currentPath, err := os.Getwd()
	if err != nil {
		fmt.Println("Error finding current path for template generation:", err)
		return err
	}

	generate, _ := cmd.Flags().GetString("generate-csv")
	dryRun, _ := cmd.Flags().GetBool("dry-run")
	csvFilePath, _ := cmd.Flags().GetString("import-from-csv")
	osProfileIn, _ := cmd.Flags().GetString("os-profile")
	siteIn, _ := cmd.Flags().GetString("site")
	metadataIn, _ := cmd.Flags().GetString("metadata")
	remoteUserIn, _ := cmd.Flags().GetString("remote-user")
	secureIn, _ := cmd.Flags().GetString("secure")

	globalAttr := &types.HostRecord{
		OSProfile:  osProfileIn,
		Site:       siteIn,
		Secure:     types.StringToRecordSecure(secureIn),
		RemoteUser: remoteUserIn,
		Metadata:   metadataIn,
	}

	if cmd.Flags().Changed("generate-csv") && (dryRun || csvFilePath != "") {
		return fmt.Errorf("cannot use --generate-csv flag with --dry-run and/or --import-from-csv")
	}

	if cmd.Flags().Changed("generate-csv") {
		if generate != filename {
			filename = generate
		}
		if strings.HasSuffix(filename, ".csv") {
			err = generateCSV(fmt.Sprintf("%s/%s", currentPath, filename))
			if err != nil {
				return err
			}
		} else {
			return fmt.Errorf("--generate-csv requires that file name ends with .csv")
		}
		return nil
	}

	if csvFilePath == "" {
		return fmt.Errorf("--import-from-csv <path/to/file.csv> is required")
	}

	err = verifyCSVInput(csvFilePath)
	if err != nil {
		return err
	}

	if dryRun {
		fmt.Println("--dry-run flag provided, validating input, hosts will not be imported")
		_, err := validator.CheckCSV(csvFilePath)
		if err != nil {
			return err
		}
		fmt.Println("CSV validation successful")
		return nil
	}

	validated, err := validator.CheckCSV(csvFilePath)
	if err != nil {
		return err
	}

	respCache := ResponseCache{
		OSProfileCache: make(map[string]infra.OperatingSystemResource),
		SiteCache:      make(map[string]infra.Site),
		LACache:        make(map[string]infra.LocalAccount),
		HostCache:      make(map[string]infra.Host),
	}

	ctx, hostClient, projectName, err := getInfraServiceContext(cmd)
	if err != nil {
		return err
	}
	erringRecords := []types.HostRecord{}

	for _, record := range validated {
		doRegister(ctx, hostClient, projectName, record, respCache, globalAttr, &erringRecords)
	}

	if len(erringRecords) > 0 {
		newFilename := fmt.Sprintf("%s_%s_%s", "import_error",
			time.Now().Format(time.RFC3339), filepath.Base(currentPath))
		fmt.Printf("Generating error file: %s\n", newFilename)
		if err := files.WriteHostRecords(newFilename, erringRecords); err != nil {
			return e.NewCustomError(e.ErrFileRW)
		}
		return e.NewCustomError(e.ErrImportFailed)
	}

	return nil
}

// Deletes specific Host - finds a host using resource ID and deletes it
func runDeleteHostCommand(cmd *cobra.Command, args []string) error {
	hostID := args[0]
	ctx, hostClient, projectName, err := getInfraServiceContext(cmd)
	if err != nil {
		return err
	}

	// retrieve the host (to check if it has an instance associated with it)
	resp1, err := hostClient.GetV1ProjectsProjectNameComputeHostsHostIDWithResponse(ctx, projectName, hostID, auth.AddAuthHeader)
	if err != nil {
		return processError(err)
	}
	if err := checkResponse(resp1.HTTPResponse, "error while retrieving host"); err != nil {
		return err
	}
	host := *resp1.JSON200

	// delete the instance if it exists
	instanceID := host.Instance.InstanceID
	if instanceID != nil && *instanceID != "" {
		resp2, err := hostClient.DeleteV1ProjectsProjectNameComputeInstancesInstanceIDWithResponse(ctx, projectName, *instanceID, auth.AddAuthHeader)
		if err != nil {
			return processError(err)
		}
		if err := checkResponse(resp2.HTTPResponse, "error while deleting instance"); err != nil {
			return err
		}
	}

	// delete the host
	resp3, err := hostClient.DeleteV1ProjectsProjectNameComputeHostsHostIDWithResponse(ctx, projectName,
		hostID, infra.DeleteV1ProjectsProjectNameComputeHostsHostIDJSONRequestBody{}, auth.AddAuthHeader)
	if err != nil {
		return processError(err)
	}
	if err := checkResponse(resp3.HTTPResponse, "error while deleting host"); err != nil {
		return err
	}
	fmt.Printf("Host %s deleted successfully\n", hostID)
	return nil
}

// Deauthorizes specific Host - finds a host using resource ID and invalidates it
func runDeauthorizeHostCommand(cmd *cobra.Command, args []string) error {
	hostID := args[0]
	ctx, hostClient, projectName, err := getInfraServiceContext(cmd)
	if err != nil {
		return err
	}

	resp, err := hostClient.PutV1ProjectsProjectNameComputeHostsHostIDInvalidateWithResponse(ctx, projectName,
		hostID, infra.PutV1ProjectsProjectNameComputeHostsHostIDInvalidateJSONRequestBody{}, auth.AddAuthHeader)
	if err != nil {
		return processError(err)
	}

	return checkResponse(resp.HTTPResponse, "error while deleting host")
}

// Function containing the logic to register the host and retrieve the host ID
func registerHost(ctx context.Context, hClient *infra.ClientWithResponses, respCache ResponseCache, projectName, hostName, sNo, uuid string, autonboard bool) (string, error) {
	//convert uuid
	var uuidParsed u.UUID
	if uuid != "" {
		uuidParsed = u.MustParse(uuid)
	}

	// Register host
	resp, err := hClient.PostV1ProjectsProjectNameComputeHostsRegisterWithResponse(ctx, projectName,
		infra.PostV1ProjectsProjectNameComputeHostsRegisterJSONRequestBody{
			Name:         &hostName,
			SerialNumber: &sNo,
			Uuid:         &uuidParsed,
			AutoOnboard:  &autonboard,
		}, auth.AddAuthHeader)
	if err != nil {
		return "", processError(err)
	}
	//Check that valid response was received
	err = checkResponse(resp.HTTPResponse, "error while registering host")
	if err != nil {
		//if host already registered
		if resp.HTTPResponse.StatusCode == http.StatusPreconditionFailed {
			//form a filter
			hFilter := fmt.Sprintf("serialNumber='%s' AND uuid='%s'", sNo, uuid)

			//get all the hosts matching the filter
			gresp, err := hClient.GetV1ProjectsProjectNameComputeHostsWithResponse(ctx, projectName,
				&infra.GetV1ProjectsProjectNameComputeHostsParams{
					Filter: &hFilter,
				}, auth.AddAuthHeader)
			if err != nil {
				return "", processError(err)
			}

			err = checkResponse(gresp.HTTPResponse, "error while getting host which failed registration")
			if err != nil {
				return "", err
			}

			if *gresp.JSON200.TotalElements != 1 {
				err = e.NewCustomError(e.ErrHostDetailMismatch)
				return "", err
			} else if (*gresp.JSON200.Hosts)[0].Instance != nil {
				err = e.NewCustomError(e.ErrAlreadyRegistered)
				return "", err
			}

			respCache.HostCache[*(*gresp.JSON200.Hosts)[0].ResourceId] = (*gresp.JSON200.Hosts)[0]
			return *(*gresp.JSON200.Hosts)[0].ResourceId, nil

		}
		return "", err
	}

	//Cache host and save host ID
	if resp.JSON201 != nil && resp.JSON201.ResourceId != nil {
		respCache.HostCache[*resp.JSON201.ResourceId] = *resp.JSON201
		return *resp.JSON201.ResourceId, nil
	}
	return "", errors.New("host not found")

}

// If a valid OE Profile exists creates an instance linking to host resource
func createInstance(ctx context.Context, hClient *infra.ClientWithResponses, respCache ResponseCache,
	projectName, hostID string, rOut *types.HostRecord, rIn types.HostRecord, globalAttr *types.HostRecord) error {

	// Validate OS profile
	if valErr := validateOSProfile(rOut.OSProfile); valErr != nil {
		return valErr
	}

	cachedProfileIndex := rIn.OSProfile
	if globalAttr.OSProfile != "" {
		cachedProfileIndex = globalAttr.OSProfile
	}
	// Create instance if osProfileID is available
	// Need not notify user of instance ID. Unnecessary detail for user.
	kind := infra.INSTANCEKINDUNSPECIFIED
	osResource, ok := respCache.OSProfileCache[cachedProfileIndex]
	if !ok {
		return e.NewCustomError(e.ErrInternal)
	}

	secFeat := *osResource.SecurityFeature
	if rOut.Secure != types.SecureTrue {
		secFeat = infra.SECURITYFEATURENONE
	}

	var locAcc *string
	if rOut.RemoteUser != "" {
		locAcc = &rOut.RemoteUser
	}

	iresp, err := hClient.PostV1ProjectsProjectNameComputeInstancesWithResponse(ctx, projectName,
		infra.PostV1ProjectsProjectNameComputeInstancesJSONRequestBody{
			HostID:          &hostID,
			OsID:            &rOut.OSProfile,
			LocalAccountID:  locAcc,
			SecurityFeature: &secFeat,
			Kind:            &kind,
		}, auth.AddAuthHeader)
	if err != nil {
		err := processError(err)
		return err
	}

	err = checkResponse(iresp.HTTPResponse, "error while creating instance\n\n")
	if err != nil {
		return err
	}

	return nil
}

// Decode input metadata and add to host, allocate host to site
func allocateHostToSiteAndAddMetadata(ctx context.Context, hClient *infra.ClientWithResponses,
	projectName, hostID string, rOut *types.HostRecord) error {

	// Update host with Site and metadata
	var metadata *infra.Metadata
	var err error
	if rOut.Metadata != "" {
		metadata, err = decodeMetadata(rOut.Metadata)
		if err != nil {
			return err
		}
	}

	sresp, err := hClient.PatchV1ProjectsProjectNameComputeHostsHostIDWithResponse(ctx, projectName, hostID,
		infra.PatchV1ProjectsProjectNameComputeHostsHostIDJSONRequestBody{
			Name:     hostID,
			Metadata: metadata,
			SiteId:   &rOut.Site,
		}, auth.AddAuthHeader)
	if err != nil {
		err := processError(err)
		return err
	}

	err = checkResponse(sresp.HTTPResponse, "error while linking site and metadata\n\n")
	if err != nil {
		return err
	}

	return nil
}<|MERGE_RESOLUTION|>--- conflicted
+++ resolved
@@ -43,12 +43,9 @@
 
 # List hosts with a specific workload using workload name
 orch-cli list host --project some-project --workload cluster-sn000320
-<<<<<<< HEAD
 
 # List hosts without a workload using NotAssigned argument
 orch-cli list host --project some-project --workload NotAssigned
-=======
->>>>>>> 57a0062f
 `
 
 const getHostExamples = `# Get detailed information about specific host using the host Resource ID
@@ -764,10 +761,7 @@
 		}
 	}
 	matchedHosts := make([]infra.Host, 0)
-<<<<<<< HEAD
 	notMatchedHosts := make([]infra.Host, 0)
-=======
->>>>>>> 57a0062f
 
 	//Map workloads to hosts
 	for _, host := range hosts {
@@ -782,26 +776,20 @@
 				break
 			}
 		}
-<<<<<<< HEAD
 		if workload == "NotAssigned" {
 			if host.Instance.WorkloadMembers == nil {
 				notMatchedHosts = append(notMatchedHosts, host)
 			}
 		}
-=======
->>>>>>> 57a0062f
 	}
 
 	if workload != "" {
 		hosts = matchedHosts
 	}
-<<<<<<< HEAD
 	if workload == "NotAssigned" {
 		hosts = notMatchedHosts
 	}
-=======
->>>>>>> 57a0062f
-
+  
 	printHosts(writer, &hosts, verbose)
 	if verbose {
 		if filter != nil {

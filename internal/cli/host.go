--- conflicted
+++ resolved
@@ -1409,13 +1409,8 @@
 	powerFlag, _ := cmd.Flags().GetString("power")
 	updFlag, _ := cmd.Flags().GetString("osupdatepolicy")
 
-<<<<<<< HEAD
-	if (policyFlag == "" || strings.HasPrefix(policyFlag, "--")) && (powerFlag == "" || strings.HasPrefix(powerFlag, "--")) {
+	if (policyFlag == "" || strings.HasPrefix(policyFlag, "--")) && (powerFlag == "" || strings.HasPrefix(powerFlag, "--")) && updFlag == "" {
 		return errors.New("a flag must be provided with the set host command and value cannot be \"\"")
-=======
-	if policyFlag == "" && powerFlag == "" && updFlag == "" {
-		return errors.New("a flag must be provided with the set host command")
->>>>>>> 628f04e3
 	}
 
 	var power *infra.PowerState

--- conflicted
+++ resolved
@@ -205,18 +205,13 @@
 			siteName = toJSON(h.Site.Name)
 		}
 
-<<<<<<< HEAD
 		if h.HostStatus != nil && *h.HostStatus != "" {
-			host = *h.HostStatus
-=======
-		if *h.HostStatus != "" {
 			// Only display 'Waiting on node agents' when HostStatus is 'error' (case-insensitive), Instance is not nil, and InstanceStatusDetail contains 'of 10 components running'
 			if strings.EqualFold(*h.HostStatus, "error") && h.Instance != nil && h.Instance.InstanceStatusDetail != nil && strings.Contains(*h.Instance.InstanceStatusDetail, "of 10 components running") {
 				host = "Waiting on node agents"
 			} else {
 				host = *h.HostStatus
 			}
->>>>>>> 4e6318bd
 		}
 
 		if h.Instance != nil && h.Instance.ProvisioningStatus != nil {

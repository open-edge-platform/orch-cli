--- conflicted
+++ resolved
@@ -541,13 +541,8 @@
 		*erringRecords = append(*erringRecords, record)
 		return "", err
 	}
-<<<<<<< HEAD
-	if resp.JSON200.LocalAccounts != nil {
+	if resp.JSON200 != nil && resp.JSON200.LocalAccounts != nil {
 		localAccounts := resp.JSON200.LocalAccounts
-=======
-	if resp.JSON200 != nil && resp.JSON200.LocalAccounts != nil {
-		localAccounts := *resp.JSON200.LocalAccounts
->>>>>>> 0e10b9ba
 		if len(localAccounts) > 0 {
 			respCache.LACache[remoteUserToQuery] = localAccounts[len(localAccounts)-1]
 			return *localAccounts[len(localAccounts)-1].ResourceId, nil

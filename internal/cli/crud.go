// SPDX-FileCopyrightText: 2022-present Intel Corporation
//
// SPDX-License-Identifier: Apache-2.0

package cli

import (
	"io"
	"strings"

	"github.com/open-edge-platform/cli/pkg/auth"
	"github.com/open-edge-platform/orch-library/go/pkg/errors"
	"github.com/spf13/cobra"
)

func getCreateCommand() *cobra.Command {
	cmd := &cobra.Command{
		Use:               "create",
		Args:              cobra.MinimumNArgs(1),
		Short:             "Create various catalog service entities",
		PersistentPreRunE: auth.CheckAuth,
	}

	cmd.AddCommand(
		getCreateRegistryCommand(),
		getCreateArtifactCommand(),
		getCreateApplicationCommand(),
		getCreateProfileCommand(),
		getCreateDeploymentPackageCommand(),
		getCreateDeploymentProfileCommand(),
		getCreateApplicationReferenceCommand(),
		getCreateNetworkCommand(),

		getCreateDeploymentCommand(),

<<<<<<< HEAD
		getCreateOSProfileCommand(),
=======
		getCreateClusterCommand(),
>>>>>>> 971ca5cb
	)
	return cmd
}

func getListCommand() *cobra.Command {
	catalogListRootCmd := &cobra.Command{
		Use:               "list",
		Aliases:           []string{"ls", "show"},
		Short:             "List various catalog service entities",
		PersistentPreRunE: auth.CheckAuth,
	}
	catalogListRootCmd.AddCommand(
		getListRegistriesCommand(),
		getListArtifactsCommand(),
		getListApplicationsCommand(),
		getListProfilesCommand(),
		getListDeploymentPackagesCommand(),
		getListDeploymentProfilesCommand(),
		getListNetworksCommand(),

		getListDeploymentsCommand(),

		getListClusterTemplatesCommand(),

		getListOSProfileCommand(),
		getListHostCommand(),
	)
	return catalogListRootCmd
}

func getGetCommand() *cobra.Command {
	catalogGetRootCmd := &cobra.Command{
		Use:               "get",
		Short:             "Get various catalog service entities",
		PersistentPreRunE: auth.CheckAuth,
	}
	catalogGetRootCmd.AddCommand(
		getGetRegistryCommand(),
		getGetArtifactCommand(),
		getGetApplicationCommand(),
		getGetProfileCommand(),
		getGetDeploymentPackageCommand(),
		getGetDeploymentProfileCommand(),
		getGetNetworkCommand(),

		getGetDeploymentCommand(),

		// Add plurals here for consistency with kubectl
		getListRegistriesCommand(),
		getListArtifactsCommand(),
		getListApplicationsCommand(),
		getListProfilesCommand(),
		getListDeploymentPackagesCommand(),
		getListDeploymentProfilesCommand(),

		getListChartsCommand(),

		getListDeploymentsCommand(),

		getListNetworksCommand(),

		getGetOSProfileCommand(),
		getGetHostCommand(),
	)
	return catalogGetRootCmd
}

func getSetCommand() *cobra.Command {
	cmd := &cobra.Command{
		Use:               "set",
		Aliases:           []string{"update"},
		Short:             "Create various catalog service entities",
		PersistentPreRunE: auth.CheckAuth,
	}
	cmd.AddCommand(
		getSetRegistryCommand(),
		getSetArtifactCommand(),
		getSetApplicationCommand(),
		getSetProfileCommand(),
		getSetDeploymentPackageCommand(),
		getSetDeploymentProfileCommand(),

		getSetDeploymentCommand(),

		getSetNetworkCommand(),
	)
	return cmd
}

func getDeleteCommand() *cobra.Command {
	catalogDeleteRootCmd := &cobra.Command{
		Use:               "delete",
		Short:             "Delete various catalog service entities",
		PersistentPreRunE: auth.CheckAuth,
	}
	catalogDeleteRootCmd.AddCommand(
		getDeleteRegistryCommand(),
		getDeleteArtifactCommand(),
		getDeleteApplicationCommand(),
		getDeleteProfileCommand(),
		getDeleteDeploymentPackageCommand(),
		getDeleteDeploymentProfileCommand(),
		getDeleteApplicationReferenceCommand(),

		getDeleteDeploymentCommand(),

		getDeleteNetworkCommand(),

		getDeleteOSProfileCommand(),
		getDeleteHostCommand(),
	)
	return catalogDeleteRootCmd
}

func getWatchCommand() *cobra.Command {
	catalogWatchCmd := &cobra.Command{
		Use:               "watch {registries|artifacts|applications|packages}...",
		Short:             "Watch updates of various catalog service entities",
		PersistentPreRunE: auth.CheckAuth,
		Args:              cobra.MinimumNArgs(1),
		RunE:              runWatchAllCommand,
	}
	return catalogWatchCmd
}

var kindAliases = map[string]string{
	"registries":   "Registry",
	"artifacts":    "Artifact",
	"applications": "Application",
	"apps":         "Application",
	"packages":     "DeploymentPackage",
	"bundles":      "DeploymentPackage",
}

func runWatchAllCommand(cmd *cobra.Command, args []string) error {
	if len(args) == 1 && args[0] == "all" {
		return runWatchCommand(cmd, printAllEvent,
			"Registry", "Artifact", "Application", "DeploymentPackage")
	}

	kinds := make([]string, 0, len(args))
	for _, arg := range args {
		kind, ok := kindAliases[arg]
		if !ok {
			return errors.NewInvalid("Unsupported kind: %s", arg)
		}
		kinds = append(kinds, kind)
	}
	return runWatchCommand(cmd, printAllEvent, kinds...)
}

func printAllEvent(writer io.Writer, kind string, payload []byte, verbose bool) error {
	switch kind {
	case "Registry":
		return printRegistryEvent(writer, kind, payload, verbose)
	case "Artifact":
		return printArtifactEvent(writer, kind, payload, verbose)
	case "Application":
		return printApplicationEvent(writer, kind, payload, verbose)
	case "DeploymentPackage":
		return printDeploymentPackageEvent(writer, kind, payload, verbose)
	}
	return nil
}

func shortenUUID(uuid string) string {
	f := strings.SplitN(uuid, "-", 5)
	if len(f) == 5 {
		return f[4]
	}
	return uuid
}<|MERGE_RESOLUTION|>--- conflicted
+++ resolved
@@ -33,11 +33,9 @@
 
 		getCreateDeploymentCommand(),
 
-<<<<<<< HEAD
 		getCreateOSProfileCommand(),
-=======
+
 		getCreateClusterCommand(),
->>>>>>> 971ca5cb
 	)
 	return cmd
 }

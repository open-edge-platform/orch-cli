// SPDX-FileCopyrightText: (C) 2025 Intel Corporation
// SPDX-License-Identifier: Apache-2.0

package cli

import (
	"github.com/open-edge-platform/cli/pkg/auth"
	"github.com/spf13/cobra"
)

func getCreateCommand() *cobra.Command {
	cmd := &cobra.Command{
		Use:               "create",
		Args:              cobra.MinimumNArgs(1),
		Short:             "Create various orchestrator service entities",
		PersistentPreRunE: auth.CheckAuth,
	}

	cmd.AddCommand(
		getCreateRegistryCommand(),
		getCreateArtifactCommand(),
		getCreateApplicationCommand(),
		getCreateProfileCommand(),
		getCreateDeploymentPackageCommand(),
		getCreateDeploymentProfileCommand(),
		getCreateApplicationReferenceCommand(),
		getCreateNetworkCommand(),

		getCreateDeploymentCommand(),

		getCreateClusterCommand(),

		getCreateOSUpdatePolicyCommand(),
		getCreateAmtProfileCommand(),
		getCreateCustomConfigCommand(),
		getCreateRegionCommand(),
		getCreateSiteCommand(),
		getCreateHostCommand(),
		getCreateOSProfileCommand(),
<<<<<<< HEAD
		getCreateProviderCommand(),
=======
		getCreateSSHKeyCommand(),
>>>>>>> b5e5bebe
	)
	return cmd
}

func getListCommand() *cobra.Command {
	catalogListRootCmd := &cobra.Command{
		Use:               "list",
		Aliases:           []string{"ls", "show"},
		Short:             "List various orchestrator service entities",
		PersistentPreRunE: auth.CheckAuth,
	}
	catalogListRootCmd.AddCommand(
		getListRegistriesCommand(),
		getListArtifactsCommand(),
		getListApplicationsCommand(),
		getListProfilesCommand(),
		getListDeploymentPackagesCommand(),
		getListDeploymentProfilesCommand(),
		getListNetworksCommand(),

		getListDeploymentsCommand(),
		getListClusterCommand(),
		getListClusterTemplatesCommand(),

		getListOSUpdateRunCommand(),
		getListOSUpdatePolicyCommand(),
		getListAmtProfileCommand(),
		getListCustomConfigCommand(),
		getListSiteCommand(),
		getListRegionCommand(),
		getListOSProfileCommand(),
		getListHostCommand(),
<<<<<<< HEAD
		getListProviderCommand(),
=======
		getListSSHKeyCommand(),
>>>>>>> b5e5bebe
	)
	return catalogListRootCmd
}

func getGetCommand() *cobra.Command {
	catalogGetRootCmd := &cobra.Command{
		Use:               "get",
		Short:             "Get various orchestrator service entities",
		PersistentPreRunE: auth.CheckAuth,
	}
	catalogGetRootCmd.AddCommand(
		getGetRegistryCommand(),
		getGetArtifactCommand(),
		getGetApplicationCommand(),
		getGetProfileCommand(),
		getGetDeploymentPackageCommand(),
		getGetDeploymentProfileCommand(),
		getGetNetworkCommand(),

		getGetDeploymentCommand(),
		getGetClusterCommand(),

		// Add plurals here for consistency with kubectl
		getListRegistriesCommand(),
		getListArtifactsCommand(),
		getListApplicationsCommand(),
		getListProfilesCommand(),
		getListDeploymentPackagesCommand(),
		getListDeploymentProfilesCommand(),

		getListChartsCommand(),

		getListDeploymentsCommand(),

		getListNetworksCommand(),

		getGetOSUpdateRunCommand(),
		getGetOSUpdatePolicyCommand(),
		getGetAmtProfileCommand(),
		getGetCustomConfigCommand(),
		getGetOSProfileCommand(),
		getGetRegionCommand(),
		getGetSiteCommand(),
		getGetHostCommand(),
<<<<<<< HEAD
		getGetProviderCommand(),
=======
		getGetSSHKeyCommand(),
>>>>>>> b5e5bebe
	)
	return catalogGetRootCmd
}

func getSetCommand() *cobra.Command {
	cmd := &cobra.Command{
		Use:               "set",
		Aliases:           []string{"update"},
		Short:             "Update various orchestrator service entities",
		PersistentPreRunE: auth.CheckAuth,
	}
	cmd.AddCommand(
		getSetRegistryCommand(),
		getSetArtifactCommand(),
		getSetApplicationCommand(),
		getSetProfileCommand(),
		getSetDeploymentPackageCommand(),
		getSetDeploymentProfileCommand(),

		getSetDeploymentCommand(),

		getSetNetworkCommand(),

		getSetHostCommand(),
	)
	return cmd
}

func getDeleteCommand() *cobra.Command {
	catalogDeleteRootCmd := &cobra.Command{
		Use:               "delete",
		Short:             "Delete various orchestrator service entities",
		PersistentPreRunE: auth.CheckAuth,
	}
	catalogDeleteRootCmd.AddCommand(
		getDeleteRegistryCommand(),
		getDeleteArtifactCommand(),
		getDeleteApplicationCommand(),
		getDeleteProfileCommand(),
		getDeleteDeploymentPackageCommand(),
		getDeleteDeploymentProfileCommand(),
		getDeleteApplicationReferenceCommand(),

		getDeleteDeploymentCommand(),
		getDeleteClusterCommand(),
		getDeleteNetworkCommand(),

		getDeleteOSUpdateRunCommand(),
		getDeleteOSUpdatePolicyCommand(),
		getDeleteAmtProfileCommand(),
		getDeleteCustomConfigCommand(),
		getDeleteRegionCommand(),
		getDeleteSiteCommand(),
		getDeleteOSProfileCommand(),
		getDeleteHostCommand(),
<<<<<<< HEAD
		getDeleteProviderCommand(),
=======
		getDeleteSSHKeyCommand(),
>>>>>>> b5e5bebe
	)
	return catalogDeleteRootCmd
}<|MERGE_RESOLUTION|>--- conflicted
+++ resolved
@@ -37,11 +37,8 @@
 		getCreateSiteCommand(),
 		getCreateHostCommand(),
 		getCreateOSProfileCommand(),
-<<<<<<< HEAD
 		getCreateProviderCommand(),
-=======
 		getCreateSSHKeyCommand(),
->>>>>>> b5e5bebe
 	)
 	return cmd
 }
@@ -74,11 +71,8 @@
 		getListRegionCommand(),
 		getListOSProfileCommand(),
 		getListHostCommand(),
-<<<<<<< HEAD
 		getListProviderCommand(),
-=======
 		getListSSHKeyCommand(),
->>>>>>> b5e5bebe
 	)
 	return catalogListRootCmd
 }
@@ -123,11 +117,8 @@
 		getGetRegionCommand(),
 		getGetSiteCommand(),
 		getGetHostCommand(),
-<<<<<<< HEAD
 		getGetProviderCommand(),
-=======
 		getGetSSHKeyCommand(),
->>>>>>> b5e5bebe
 	)
 	return catalogGetRootCmd
 }
@@ -183,11 +174,8 @@
 		getDeleteSiteCommand(),
 		getDeleteOSProfileCommand(),
 		getDeleteHostCommand(),
-<<<<<<< HEAD
 		getDeleteProviderCommand(),
-=======
 		getDeleteSSHKeyCommand(),
->>>>>>> b5e5bebe
 	)
 	return catalogDeleteRootCmd
 }
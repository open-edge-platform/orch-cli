--- conflicted
+++ resolved
@@ -34,12 +34,9 @@
 
 		getCreateClusterCommand(),
 
-<<<<<<< HEAD
 		getCreateCustomConfigCommand(),
-=======
 		getCreateRegionCommand(),
 		getCreateSiteCommand(),
->>>>>>> d83e95bd
 		getCreateHostCommand(),
 		getCreateOSProfileCommand(),
 	)
@@ -157,12 +154,9 @@
 		getDeleteClusterCommand(),
 		getDeleteNetworkCommand(),
 
-<<<<<<< HEAD
 		getDeleteCustomConfigCommand(),
-=======
 		getDeleteRegionCommand(),
 		getDeleteSiteCommand(),
->>>>>>> d83e95bd
 		getDeleteOSProfileCommand(),
 		getDeleteHostCommand(),
 	)

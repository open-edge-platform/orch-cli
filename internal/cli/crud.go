--- conflicted
+++ resolved
@@ -35,10 +35,7 @@
 
 		getCreateClusterCommand(),
 
-<<<<<<< HEAD
 		getCreateHostCommand(),
-=======
->>>>>>> e94d2b1a
 		getCreateOSProfileCommand(),
 	)
 	return cmd

// SPDX-FileCopyrightText: (C) 2025 Intel Corporation
// SPDX-License-Identifier: Apache-2.0

package cli

import (
	"fmt"
	"testing"
)

func (s *CLITestSuite) createNetwork(project string, name string, args commandArgs) (string, error) {
	commandString := addCommandArgs(args, fmt.Sprintf(`create network %s --project %s`, name, project))
	return s.runCommand(commandString)
}
func (s *CLITestSuite) setNetwork(project string, name string, args commandArgs) (string, error) {
	commandString := addCommandArgs(args, fmt.Sprintf(`set network %s --project %s`, name, project))
	return s.runCommand(commandString)
}
func (s *CLITestSuite) getNetwork(project string, name string, args commandArgs) (string, error) {
	commandString := addCommandArgs(args, fmt.Sprintf(`get network %s --project %s`, name, project))
	return s.runCommand(commandString)
}
func (s *CLITestSuite) deleteNetwork(project string, name string, args commandArgs) (string, error) {
	commandString := addCommandArgs(args, fmt.Sprintf(`delete network %s --project %s`, name, project))
	return s.runCommand(commandString)
}

func (s *CLITestSuite) listNetwork(project string, args commandArgs) (string, error) {
	commandString := addCommandArgs(args, fmt.Sprintf(`list networks --project %s`, project))
	return s.runCommand(commandString)
}

func (s *CLITestSuite) TestNetwork() {

	// //TODO revisit these tests
	// Test create network
	_, err := s.createNetwork(project, "my-network", map[string]string{})
	s.NoError(err)

	//Test set network
	_, err = s.setNetwork(project, "my-network", map[string]string{})
	s.NoError(err)

	// Test get network
	_, err = s.getNetwork(project, "my-network", map[string]string{})
	s.NoError(err)

	// Test list networks
	_, err = s.listNetwork(project, map[string]string{})
	s.NoError(err)

	// Test delete network
	_, err = s.deleteNetwork(project, "my-network", map[string]string{})
	s.NoError(err)

}

func FuzzNetwork(f *testing.F) {
	// Initial corpus with valid and invalid input
	f.Add("project", "net1", "private")
	f.Add("project", "", "private")         // missing network name
	f.Add("", "net1", "private")            // missing project
	f.Add("project", "net1", "")            // missing type
	f.Add("project", "net1", "invalidtype") // invalid type

	f.Fuzz(func(t *testing.T, project, name, ntype string) {
		_ = project //todo use properly
		testSuite := new(CLITestSuite)
		testSuite.SetT(t)
		testSuite.SetupSuite()
		defer testSuite.TearDownSuite()
		testSuite.SetupTest()
		defer testSuite.TearDownTest()

		createArgs := map[string]string{
			"type": ntype,
		}

		// --- Create ---
		_, err := testSuite.createNetwork("project", name, createArgs)
<<<<<<< HEAD
		if isExpectedError(err) {
=======
		if name == "" {
			if err == nil {
				t.Errorf("Expected error for missing required field, got: %v", err)
			}
			return
		} else if err != nil && (strings.Contains(err.Error(), "no artifact profile matches the given name") ||
			strings.Contains(err.Error(), "accepts") ||
			strings.Contains(err.Error(), "unknown shorthand flag:") ||
			strings.Contains(err.Error(), "invalid URL escape") ||
			strings.Contains(err.Error(), "invalid control character in URL") ||
			strings.Contains(err.Error(), "required flag \"project\" not set") ||

			strings.Contains(err.Error(), "no such file or directory")) {
>>>>>>> b6f23557
			t.Log("Expected error:", err)
		} else if !testSuite.NoError(err) {
			t.Errorf("Unexpected error: %v", err)
		}

		// --- Set ---
		setArgs := map[string]string{}
		_, err = testSuite.setNetwork("project", name, setArgs)
<<<<<<< HEAD
		if isExpectedError(err) {
=======
		if name == "" {
			if err == nil {
				t.Errorf("Expected error for missing network name in set, got: %v", err)
			}
		} else if err != nil && (strings.Contains(err.Error(), "no artifact profile matches the given name") ||
			strings.Contains(err.Error(), "accepts") ||
			strings.Contains(err.Error(), "required flag \"project\" not set") ||
			strings.Contains(err.Error(), "unknown shorthand flag:") ||
			strings.Contains(err.Error(), "invalid URL escape") ||
			strings.Contains(err.Error(), "invalid control character in URL") ||
			strings.Contains(err.Error(), "no such file or directory")) {
>>>>>>> b6f23557
			t.Log("Expected error:", err)
		} else if !testSuite.NoError(err) {
			t.Errorf("Unexpected error: %v", err)
		}

		// --- Get ---
		_, err = testSuite.getNetwork("project", name, map[string]string{})
<<<<<<< HEAD
		if isExpectedError(err) {
=======
		if name == "" {
			if err == nil {
				t.Errorf("Expected error for missing network name in get, got: %v", err)
			}
		} else if err != nil && (strings.Contains(err.Error(), "no artifact profile matches the given name") ||
			strings.Contains(err.Error(), "accepts") ||
			strings.Contains(err.Error(), "required flag \"project\" not set") ||
			strings.Contains(err.Error(), "unknown shorthand flag:") ||
			strings.Contains(err.Error(), "invalid URL escape") ||
			strings.Contains(err.Error(), "invalid control character in URL") ||
			strings.Contains(err.Error(), "accepts 1 arg(s), received 0") ||

			strings.Contains(err.Error(), "no such file or directory")) {
>>>>>>> b6f23557
			t.Log("Expected error:", err)
		} else if !testSuite.NoError(err) {
			t.Errorf("Unexpected error: %v", err)
		}

		// --- List ---
		_, err = testSuite.listNetwork("project", map[string]string{})
<<<<<<< HEAD
		if isExpectedError(err) {
=======
		if err != nil && (strings.Contains(err.Error(), "no artifact profile matches the given name") ||
			strings.Contains(err.Error(), "accepts") ||
			strings.Contains(err.Error(), "required flag \"project\" not set") ||
			strings.Contains(err.Error(), "unknown shorthand flag:") ||
			strings.Contains(err.Error(), "invalid URL escape") ||
			strings.Contains(err.Error(), "invalid control character in URL") ||
			strings.Contains(err.Error(), "accepts 1 arg(s), received 0") ||

			strings.Contains(err.Error(), "no such file or directory")) {
>>>>>>> b6f23557
			t.Log("Expected error:", err)
		} else if !testSuite.NoError(err) {
			t.Errorf("Unexpected error: %v", err)
		}

		// --- Delete ---
		_, err = testSuite.deleteNetwork("project", name, map[string]string{})
<<<<<<< HEAD
		if isExpectedError(err) {
=======
		if name == "" {
			if err == nil {
				t.Errorf("Expected error for missing network name in delete, got: %v", err)
			}
		} else if err != nil && (strings.Contains(err.Error(), "no artifact profile matches the given name") ||
			strings.Contains(err.Error(), "accepts") ||
			strings.Contains(err.Error(), "required flag \"project\" not set") ||
			strings.Contains(err.Error(), "unknown shorthand flag:") ||
			strings.Contains(err.Error(), "invalid URL escape") ||
			strings.Contains(err.Error(), "invalid control character in URL") ||
			strings.Contains(err.Error(), "accepts 1 arg(s), received 0") ||

			strings.Contains(err.Error(), "no such file or directory")) {
>>>>>>> b6f23557
			t.Log("Expected error:", err)
		} else if !testSuite.NoError(err) {
			t.Errorf("Unexpected error: %v", err)
		}
	})
}<|MERGE_RESOLUTION|>--- conflicted
+++ resolved
@@ -78,23 +78,8 @@
 
 		// --- Create ---
 		_, err := testSuite.createNetwork("project", name, createArgs)
-<<<<<<< HEAD
+
 		if isExpectedError(err) {
-=======
-		if name == "" {
-			if err == nil {
-				t.Errorf("Expected error for missing required field, got: %v", err)
-			}
-			return
-		} else if err != nil && (strings.Contains(err.Error(), "no artifact profile matches the given name") ||
-			strings.Contains(err.Error(), "accepts") ||
-			strings.Contains(err.Error(), "unknown shorthand flag:") ||
-			strings.Contains(err.Error(), "invalid URL escape") ||
-			strings.Contains(err.Error(), "invalid control character in URL") ||
-			strings.Contains(err.Error(), "required flag \"project\" not set") ||
-
-			strings.Contains(err.Error(), "no such file or directory")) {
->>>>>>> b6f23557
 			t.Log("Expected error:", err)
 		} else if !testSuite.NoError(err) {
 			t.Errorf("Unexpected error: %v", err)
@@ -103,21 +88,8 @@
 		// --- Set ---
 		setArgs := map[string]string{}
 		_, err = testSuite.setNetwork("project", name, setArgs)
-<<<<<<< HEAD
+
 		if isExpectedError(err) {
-=======
-		if name == "" {
-			if err == nil {
-				t.Errorf("Expected error for missing network name in set, got: %v", err)
-			}
-		} else if err != nil && (strings.Contains(err.Error(), "no artifact profile matches the given name") ||
-			strings.Contains(err.Error(), "accepts") ||
-			strings.Contains(err.Error(), "required flag \"project\" not set") ||
-			strings.Contains(err.Error(), "unknown shorthand flag:") ||
-			strings.Contains(err.Error(), "invalid URL escape") ||
-			strings.Contains(err.Error(), "invalid control character in URL") ||
-			strings.Contains(err.Error(), "no such file or directory")) {
->>>>>>> b6f23557
 			t.Log("Expected error:", err)
 		} else if !testSuite.NoError(err) {
 			t.Errorf("Unexpected error: %v", err)
@@ -125,23 +97,8 @@
 
 		// --- Get ---
 		_, err = testSuite.getNetwork("project", name, map[string]string{})
-<<<<<<< HEAD
+
 		if isExpectedError(err) {
-=======
-		if name == "" {
-			if err == nil {
-				t.Errorf("Expected error for missing network name in get, got: %v", err)
-			}
-		} else if err != nil && (strings.Contains(err.Error(), "no artifact profile matches the given name") ||
-			strings.Contains(err.Error(), "accepts") ||
-			strings.Contains(err.Error(), "required flag \"project\" not set") ||
-			strings.Contains(err.Error(), "unknown shorthand flag:") ||
-			strings.Contains(err.Error(), "invalid URL escape") ||
-			strings.Contains(err.Error(), "invalid control character in URL") ||
-			strings.Contains(err.Error(), "accepts 1 arg(s), received 0") ||
-
-			strings.Contains(err.Error(), "no such file or directory")) {
->>>>>>> b6f23557
 			t.Log("Expected error:", err)
 		} else if !testSuite.NoError(err) {
 			t.Errorf("Unexpected error: %v", err)
@@ -149,19 +106,8 @@
 
 		// --- List ---
 		_, err = testSuite.listNetwork("project", map[string]string{})
-<<<<<<< HEAD
+
 		if isExpectedError(err) {
-=======
-		if err != nil && (strings.Contains(err.Error(), "no artifact profile matches the given name") ||
-			strings.Contains(err.Error(), "accepts") ||
-			strings.Contains(err.Error(), "required flag \"project\" not set") ||
-			strings.Contains(err.Error(), "unknown shorthand flag:") ||
-			strings.Contains(err.Error(), "invalid URL escape") ||
-			strings.Contains(err.Error(), "invalid control character in URL") ||
-			strings.Contains(err.Error(), "accepts 1 arg(s), received 0") ||
-
-			strings.Contains(err.Error(), "no such file or directory")) {
->>>>>>> b6f23557
 			t.Log("Expected error:", err)
 		} else if !testSuite.NoError(err) {
 			t.Errorf("Unexpected error: %v", err)
@@ -169,23 +115,8 @@
 
 		// --- Delete ---
 		_, err = testSuite.deleteNetwork("project", name, map[string]string{})
-<<<<<<< HEAD
+
 		if isExpectedError(err) {
-=======
-		if name == "" {
-			if err == nil {
-				t.Errorf("Expected error for missing network name in delete, got: %v", err)
-			}
-		} else if err != nil && (strings.Contains(err.Error(), "no artifact profile matches the given name") ||
-			strings.Contains(err.Error(), "accepts") ||
-			strings.Contains(err.Error(), "required flag \"project\" not set") ||
-			strings.Contains(err.Error(), "unknown shorthand flag:") ||
-			strings.Contains(err.Error(), "invalid URL escape") ||
-			strings.Contains(err.Error(), "invalid control character in URL") ||
-			strings.Contains(err.Error(), "accepts 1 arg(s), received 0") ||
-
-			strings.Contains(err.Error(), "no such file or directory")) {
->>>>>>> b6f23557
 			t.Log("Expected error:", err)
 		} else if !testSuite.NoError(err) {
 			t.Errorf("Unexpected error: %v", err)

--- conflicted
+++ resolved
@@ -61,13 +61,8 @@
 lint:
 	@# Help: Runs lint stage
 	golangci-lint run --timeout 10m
-<<<<<<< HEAD
-	yamllint -c .yamllint.yaml .
-	mdlint
-=======
 	yamllint .
 	$(MAKE) mdlint
->>>>>>> 1e7e4b98
 
 MD_FILES := $(shell find . -type f \( -name '*.md' \) -print )
 mdlint: ## lint all markdown README.md files
